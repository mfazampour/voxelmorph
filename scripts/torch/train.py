--- conflicted
+++ resolved
@@ -160,12 +160,9 @@
                              'default is equal to image size. specify if the input can\'t path through UNet')
     parser.add_argument('--log-dir', type=str, default=None, help='folder for tensorboard logs')
     parser.add_argument('--display_freq', type=int, default=20, help='frequency of plotting results in tensorboard')
-<<<<<<< HEAD
+    parser.add_argument('--loader_name', type=str, default='default', help='volume generator function to use')
     parser.add_argument('--patient_list_src', type=str, default='/tmp/',
                         help='directory to store patient list for training and testing')
-=======
-    parser.add_argument('--loader_name', type=str, default='default', help='volume generator function to use')
->>>>>>> 5329d3e0
     return parser
 
 
@@ -190,12 +187,8 @@
         # scan-to-scan generator
         generator = vxm.generators.scan_to_scan(train_vol_names, batch_size=args.batch_size,
                                                 bidir=args.bidir, add_feat_axis=add_feat_axis,
-<<<<<<< HEAD
-                                                use_biobank=args.use_biobank, target_shape=args.inshape,
+                                                loader_name=args.loader_name, target_shape=args.inshape,
                                                 patient_list_src=args.patient_list_src)
-=======
-                                                loader_name=args.loader_name, target_shape=args.inshape)
->>>>>>> 5329d3e0
     return generator
 
 
