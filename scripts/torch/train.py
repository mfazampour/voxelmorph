--- conflicted
+++ resolved
@@ -241,15 +241,11 @@
     elif args.image_loss == 'mind':
         image_loss_func = vxm.losses.MIND().loss
     elif args.image_loss == 'learnsim':
-<<<<<<< HEAD
-        image_loss = vxm.losses.LearnedSim(checkpoint_path=args.sim_model_path, device=device)
+        mask = args.mask if hasattr(args, 'mask') else None
+        image_loss = vxm.losses.LearnedSim(checkpoint_path=args.sim_model_path,
+                                                device=device, reduction=args.reduction, mask=mask)
         image_loss_func = image_loss.loss
         args.image_loss = image_loss.type
-=======
-        mask = args.mask if hasattr(args, 'mask') else None
-        image_loss_func = vxm.losses.LearnedSim(checkpoint_path=args.sim_model_path,
-                                                device=device, reduction=args.reduction, mask=mask).loss
->>>>>>> 9188ab6e
     elif args.image_loss == 'lcc':
         image_loss_func = vxm.losses.LCC(s=4, device=device).loss
     else:
