import math
from math import exp

import numpy as np
import torch
import torch.nn.functional as F
from torch import nn
from torch.autograd import Variable

try:
    from .learnsim.model.model import CNN_SSD
    from .learnsim.model.model import CNN_LCC
except:
    print("failed to load learn sim model")

class NCC:
    """
    Local (over window) normalized cross correlation loss.
    """

    def __init__(self, win=None):
        self.win = win

    def loss(self, y_true, y_pred):

        I = y_true
        J = y_pred

        # get dimension of volume
        # assumes I, J are sized [batch_size, *vol_shape, nb_feats]
        ndims = len(list(I.size())) - 2
        assert ndims in [1, 2, 3], "volumes should be 1 to 3 dimensions. found: %d" % ndims

        # set window size
        win = [9] * ndims if self.win is None else self.win

        # compute filters
        sum_filt = torch.ones([1, 1, *win]).to("cuda")

        pad_no = math.floor(win[0] / 2)

        if ndims == 1:
            stride = (1)
            padding = (pad_no)
        elif ndims == 2:
            stride = (1, 1)
            padding = (pad_no, pad_no)
        else:
            stride = (1, 1, 1)
            padding = (pad_no, pad_no, pad_no)

        # get convolution function
        conv_fn = getattr(F, 'conv%dd' % ndims)

        # compute CC squares
        I2 = I * I
        J2 = J * J
        IJ = I * J

        I_sum = conv_fn(I, sum_filt, stride=stride, padding=padding)
        J_sum = conv_fn(J, sum_filt, stride=stride, padding=padding)
        I2_sum = conv_fn(I2, sum_filt, stride=stride, padding=padding)
        J2_sum = conv_fn(J2, sum_filt, stride=stride, padding=padding)
        IJ_sum = conv_fn(IJ, sum_filt, stride=stride, padding=padding)

        win_size = np.prod(win)
        u_I = I_sum / win_size
        u_J = J_sum / win_size

        eps = 1e-5
        cross = IJ_sum - u_J * I_sum - u_I * J_sum + u_I * u_J * win_size + eps
        I_var = I2_sum - 2 * u_I * I_sum + u_I * u_I * win_size + eps
        J_var = J2_sum - 2 * u_J * J_sum + u_J * u_J * win_size + eps

        cc = cross * cross / (I_var * J_var)

        return -torch.mean(cc)


class MSE:
    """
    Mean squared error loss.
    """
    def __init__(self, image_sigma=1.0):
        self.image_sigma = image_sigma

    def loss(self, y_true, y_pred):
        return 1.0 / (self.image_sigma**2) * torch.mean((y_true - y_pred) ** 2)


class Dice:
    """
    N-D dice for segmentation
    """

    def loss(self, y_true, y_pred):
        ndims = len(list(y_pred.size())) - 2
        vol_axes = list(range(2, ndims + 2))
        top = 2 * (y_true * y_pred).sum(dim=vol_axes)
        bottom = torch.clamp((y_true + y_pred).sum(dim=vol_axes), min=1e-5)
        dice = torch.mean(top / bottom)
        return -dice


class Grad:
    """
    N-D gradient loss.
    """

    def __init__(self, penalty='l1', loss_mult=None):
        self.penalty = penalty
        self.loss_mult = loss_mult

    def loss(self, _, y_pred):
        dy = torch.abs(y_pred[:, :, 1:, :, :] - y_pred[:, :, :-1, :, :])
        dx = torch.abs(y_pred[:, :, :, 1:, :] - y_pred[:, :, :, :-1, :])
        dz = torch.abs(y_pred[:, :, :, :, 1:] - y_pred[:, :, :, :, :-1])

        if self.penalty == 'l2':
            dy = dy * dy
            dx = dx * dx
            dz = dz * dz

        d = torch.mean(dx) + torch.mean(dy) + torch.mean(dz)
        grad = d / 3.0

        if self.loss_mult is not None:
            grad *= self.loss_mult
        return grad


#################################################
## SSIM loss for 2D and 3D
## base repo: https://github.com/Po-Hsun-Su/pytorch-ssim
#################################################


class SSIM:
    def __init__(self, window_size=11, size_average=True):
        self.window_size = window_size
        self.size_average = size_average
        self.window = None
        pass

    def loss(self, y_fixed: torch.Tensor, y_pred: torch.Tensor):
        ndims = len(y_fixed.shape) - 2
        channel = y_fixed.shape[1]

        if self.window is None:
            window = create_window(self.window_size, channel, ndims=ndims)

            if y_fixed.is_cuda:
                window = window.cuda(y_fixed.device)
            window = window.type_as(y_fixed)
            self.window = window

        return _ssim(y_fixed, y_pred, self.window, self.window_size, channel, self.size_average)


def gaussian(window_size, sigma):
    gauss = torch.tensor([exp(-(x - window_size // 2) ** 2 / float(2 * sigma ** 2)) for x in range(window_size)])
    return gauss / gauss.sum()


def create_window(window_size, channel, ndims=3):
    _1D_window = gaussian(window_size, 1.5).unsqueeze(1)
    _2D_window = _1D_window.mm(_1D_window.t()).float().unsqueeze(0).unsqueeze(0)
    assert ndims in [2, 3], 'can create window only for 2D and 3D images'
    if ndims == 2:
        window = _2D_window.expand(channel, 1, window_size, window_size).contiguous()
    else:
        _3D_window = _1D_window.mm(_2D_window.reshape(1, -1)).reshape(window_size, window_size,
                                                                      window_size).float().unsqueeze(0).unsqueeze(0)
        window = _3D_window.expand(channel, 1, window_size, window_size, window_size).contiguous()
    return window


def _ssim(img1: torch.Tensor, img2: torch.Tensor, window, window_size, channel, size_average=True):
    ndims = len(list(img1.size())) - 2
    conv_fn = getattr(F, 'conv%dd' % ndims)

    mu1 = conv_fn(img1, window, padding=window_size // 2, groups=channel)
    mu2 = conv_fn(img2, window, padding=window_size // 2, groups=channel)

    mu1_sq = mu1.pow(2)
    mu2_sq = mu2.pow(2)
    mu1_mu2 = mu1 * mu2

    sigma1_sq = conv_fn(img1 * img1, window, padding=window_size // 2, groups=channel) - mu1_sq
    sigma2_sq = conv_fn(img2 * img2, window, padding=window_size // 2, groups=channel) - mu2_sq
    sigma12 = conv_fn(img1 * img2, window, padding=window_size // 2, groups=channel) - mu1_mu2

    C1 = 0.01 ** 2
    C2 = 0.03 ** 2

    ssim_map: torch.Tensor = ((2 * mu1_mu2 + C1) * (2 * sigma12 + C2)) / (
                (mu1_sq + mu2_sq + C1) * (sigma1_sq + sigma2_sq + C2))

    if size_average:
        return ssim_map.mean()
    else:
        return ssim_map.view((ssim_map.shape[0], -1)).mean(1)


##################################################
## Added MIND loss from this pull request:
## https://github.com/voxelmorph/voxelmorph/pull/145#issue-372397584
##################################################

def pdist_squared(x):
    xx = (x ** 2).sum(dim=1).unsqueeze(2)
    yy = xx.permute(0, 2, 1)
    dist = xx + yy - 2.0 * torch.bmm(x.permute(0, 2, 1), x)
    dist[dist != dist] = 0
    dist = torch.clamp(dist, 0.0, np.inf)
    return dist


def MINDSSC(img, radius=2, dilation=2):
    # see http://mpheinrich.de/pub/miccai2013_943_mheinrich.pdf for details on the MIND-SSC descriptor

    # kernel size
    kernel_size = radius * 2 + 1

    # define start and end locations for self-similarity pattern
    six_neighbourhood = torch.tensor([[0, 1, 1],
                                      [1, 1, 0],
                                      [1, 0, 1],
                                      [1, 1, 2],
                                      [2, 1, 1],
                                      [1, 2, 1]]).long()

    # squared distances
    dist = pdist_squared(six_neighbourhood.t().unsqueeze(0)).squeeze(0)

    # define comparison mask
    x, y = torch.meshgrid(torch.arange(6), torch.arange(6))
    mask = ((x > y).view(-1) & (dist == 2).view(-1))

    # build kernel
    idx_shift1 = six_neighbourhood.unsqueeze(1).repeat(1, 6, 1).view(-1, 3)[mask, :]
    idx_shift2 = six_neighbourhood.unsqueeze(0).repeat(6, 1, 1).view(-1, 3)[mask, :]
    mshift1 = torch.zeros(12, 1, 3, 3, 3).cuda()
    mshift1.view(-1)[torch.arange(12) * 27 + idx_shift1[:, 0] * 9 + idx_shift1[:, 1] * 3 + idx_shift1[:, 2]] = 1
    mshift2 = torch.zeros(12, 1, 3, 3, 3).cuda()
    mshift2.view(-1)[torch.arange(12) * 27 + idx_shift2[:, 0] * 9 + idx_shift2[:, 1] * 3 + idx_shift2[:, 2]] = 1
    rpad1 = nn.ReplicationPad3d(dilation)
    rpad2 = nn.ReplicationPad3d(radius)

    # compute patch-ssd
    ssd = F.avg_pool3d(rpad2(
        (F.conv3d(rpad1(img), mshift1, dilation=dilation) - F.conv3d(rpad1(img), mshift2, dilation=dilation)) ** 2),
                       kernel_size, stride=1)

    # MIND equation
    mind = ssd - torch.min(ssd, 1, keepdim=True)[0]
    mind_var = torch.mean(mind, 1, keepdim=True)
    mind_var = torch.clamp(mind_var, (mind_var.mean() * 0.001).item(), (mind_var.mean() * 1000).item())
    mind /= mind_var
    mind = torch.exp(-mind)

    # permute to have same ordering as C++ code
    mind = mind[:, torch.tensor([6, 8, 1, 11, 2, 10, 0, 7, 9, 4, 5, 3]).long(), :, :, :]

    return mind


class MIND:

    def loss(self, y_true: torch.Tensor, y_pred: torch.Tensor):
        return torch.mean((MINDSSC(y_true) - MINDSSC(y_pred)) ** 2)


class KL:
    """
    Kullback–Leibler divergence for probabilistic flows.
    """

    def __init__(self, prior_lambda, reduction='mean'):
        self.prior_lambda = prior_lambda
        self.D = None
        self.reduction = reduction

    def _adj_filt(self, ndims):
        """
        compute an adjacency filter that, for each feature independently,
        has a '1' in the immediate neighbor, and 0 elsewhere.
        so for each filter, the filter has 2^ndims 1s.
        the filter is then setup such that feature i outputs only to feature i
        """

        # inner filter, that is 3x3x...
        filt_inner = np.zeros([3] * ndims)
        for j in range(ndims):
            o = [[1]] * ndims
            o[j] = [0, 2]
            filt_inner[np.ix_(*o)] = 1

        # full filter, that makes sure the inner filter is applied
        # ith feature to ith feature
        filter_ = np.zeros([ndims, ndims] + [3] * ndims)
        for i in range(ndims):
            filter_[i, i, ...] = filt_inner

        return filter_

    def _degree_matrix(self, vol_shape):
        # get shape stats
        ndims = len(vol_shape)
        sz = [ndims, *vol_shape]

        # prepare conv kernel
        conv_fn = getattr(F, 'conv%dd' % ndims)

        # prepare tf filter
        z = torch.ones([1] + sz)
        filt_ = torch.tensor(self._adj_filt(ndims), dtype=torch.float32)
        strides = [1] * ndims

        return conv_fn(z, filt_, stride=strides, padding=1)

    def prec_loss(self, y_pred: torch.Tensor) -> torch.Tensor:
        """
        a more manual implementation of the precision matrix term
                mu * P * mu    where    P = D - A
        where D is the degree matrix and A is the adjacency matrix
                mu * P * mu = 0.5 * sum_i mu_i sum_j (mu_i - mu_j) = 0.5 * sum_i,j (mu_i - mu_j) ^ 2
        where j are neighbors of i

        Note: could probably do with a difference filter,
        but the edges would be complicated unless tensorflow allowed for edge copying
        """
        vol_shape = list(y_pred.shape)[2:]
        ndims = len(vol_shape)

        sm = torch.tensor([0.0], device=y_pred.device)
        for i in range(ndims):
            d = i + 1
            # permute dimensions to put the ith dimension first
            r = [d, *range(d), *range(d + 1, ndims + 2)]
            y = y_pred.permute([0, *range(2, ndims + 2), 1]).permute(r)  # first change to TF convention then perm
            df = y[1:, ...] - y[:-1, ...]
            if self.reduction == 'mean':
                sm += (df * df).mean()
            elif self.reduction == 'sum':
                sm += (df * df).sum()
            else:
                raise NotImplementedError("only mean and sum is defined")

        return 0.5 * sm / ndims

    def loss(self, y_true: torch.Tensor, y_pred: torch.Tensor):
        """
        KL loss
        y_pred is assumed to be D*2 channels: first D for mean, next D for logsigma
        D (number of dimensions) should be 1, 2 or 3

        y_true is only used to get the shape
        """

        # prepare inputs
        ndims = len(y_pred.shape) - 2
        loss = torch.tensor([0], device=y_true.device, dtype=y_true.dtype)
        for i in range(y_pred.shape[0]):

            mean = y_pred[i, :ndims, ...]
            log_sigma = y_pred[i, ndims:, ...]

            # compute the degree matrix (only needs to be done once)
            # we usually can't compute this until we know the ndims,
            # which is a function of the data
            if self.D is None:
                self.D = self._degree_matrix(y_true.shape[-3:]).to(y_pred.device)

            # sigma terms
            sigma_term = self.prior_lambda * self.D * torch.exp(log_sigma) - log_sigma
            if self.reduction == 'mean':
                sigma_term = sigma_term.mean()
            elif self.reduction == 'sum':
                sigma_term = sigma_term.sum()
            else:
                raise NotImplementedError("only mean and sum is defined")


            # precision terms
            # note needs 0.5 twice, one here (inside self.prec_loss), one below
            prec_term = self.prior_lambda * self.prec_loss(mean)

            # combine terms
            loss += 0.5 * ndims * (sigma_term + prec_term)  # ndims because we averaged over dimensions as well
        return loss/y_pred.shape[0]


class LearnedSim:
    def __init__(self, checkpoint_path: str, device='cuda', reduction='mean', mask: torch.Tensor = None):
        config = torch.load(checkpoint_path)['config']
        model = torch.load(checkpoint_path)['model']
        type = config.config['model']['type']
        no_features = config.config['model']['args']['no_features']
        learnable = config.config['model']['args']['learnable']
        if type == 'CNN_SSD':
            self.model = CNN_SSD(learnable=learnable, no_features=no_features)
        elif type == 'CNN_LCC':
            s = config.config['model']['args']['s']
            self.model = CNN_LCC(learnable=learnable, s=s, no_features=no_features)
        else:
            raise NotImplementedError(f'learnsim model type {type} not supported')
        # self.model = torch.nn.DataParallel(self.model)
        self.model.load_state_dict(model)
        self.model = self.model.to(device)
        self.set_requires_grad(False)

        self.reduction = reduction
<<<<<<< HEAD
        self.type = type
=======
        self.mask = mask.to(device) if mask is not None else None
>>>>>>> 9188ab6e

    def set_requires_grad(self, requires_grad=False):
        """Set requies_grad=Fasle to avoid updating the metric during vxm training
        Parameters:
            requires_grad (bool)  -- whether the networks require gradients or not
        """
        for param in self.model.parameters():
            param.requires_grad = requires_grad

    def change_range(self, y: torch.Tensor):
        eps = 1e-5
        y_ = (y - y.min())/(y.max() - y.min() + eps)  # map to [0 1] if not already
        return y_ * 2 - 1

    def loss(self, y_true: torch.Tensor, y_pred: torch.Tensor):
<<<<<<< HEAD
        mse = F.mse_loss(y_true.detach(), y_pred.detach())
        y_true = self.change_range(y_true)
        y_pred = self.change_range(y_pred)
        t = self.model.forward(y_true, y_pred, mask=y_true.detach() > 0)
=======
        y_true_ = self.change_range(y_true)
        y_pred_ = self.change_range(y_pred)
        mask_ = self.mask if self.mask is not None else y_true_.detach() > -0.95
        t = self.model.forward(y_true_, y_pred_, mask=mask_)
>>>>>>> 9188ab6e
        if self.reduction == 'sum':
            return t.sum()
        elif self.reduction == 'mean':
            print(f'mse is {mse}, learn sim is {t.mean().item()}')
            return t.mean()
        else:
            raise NotImplementedError("only mean and sum is defined")


class LCC:
    """
    local cross-correlation
    """

    def __init__(self, s=4, device='cuda'):
        """

        Args:
            s: half-window size
        """
        super(LCC, self).__init__()
        self.s = s
        self.kernel_size = self.s * 2 + 1
        self.sz = float(self.kernel_size ** 3)

        self.padding = (self.s, self.s, self.s, self.s, self.s, self.s)

        self.kernel = nn.Conv3d(1, 1, kernel_size=self.kernel_size, stride=1, bias=False)
        nn.init.ones_(self.kernel.weight)
        self.kernel.weight.requires_grad_(False)
        self.kernel = self.kernel.to(device)

    def loss(self, y_true: torch.Tensor, y_pred: torch.Tensor, mask: torch.Tensor = None):
        cross, var_F, var_M = self.map(y_true, y_pred)
        return self.reduce(cross, var_F, var_M, mask)

    def map(self, im_fixed, im_moving):
        im_fixed = F.pad(im_fixed, list(self.padding), mode='replicate')
        im_moving = F.pad(im_moving, list(self.padding), mode='replicate')

        u_F = F.pad(self.kernel(im_fixed), list(self.padding), mode='replicate') / self.sz
        u_M = F.pad(self.kernel(im_moving), list(self.padding), mode='replicate') / self.sz

        cross = self.kernel((im_fixed - u_F) * (im_moving - u_M))
        var_F = self.kernel((im_fixed - u_F) * (im_fixed - u_F))
        var_M = self.kernel((im_moving - u_M) * (im_moving - u_M))

        return cross, var_F, var_M

    def reduce(self, cross, var_F, var_M, mask: torch.Tensor = None):
        lcc = cross * cross / (var_F * var_M + 1e-10)
        return -1.0 * torch.mean(lcc * mask) if mask is not None else -1.0 * torch.mean(lcc)<|MERGE_RESOLUTION|>--- conflicted
+++ resolved
@@ -411,11 +411,8 @@
         self.set_requires_grad(False)
 
         self.reduction = reduction
-<<<<<<< HEAD
+        self.mask = mask.to(device) if mask is not None else None
         self.type = type
-=======
-        self.mask = mask.to(device) if mask is not None else None
->>>>>>> 9188ab6e
 
     def set_requires_grad(self, requires_grad=False):
         """Set requies_grad=Fasle to avoid updating the metric during vxm training
@@ -431,21 +428,13 @@
         return y_ * 2 - 1
 
     def loss(self, y_true: torch.Tensor, y_pred: torch.Tensor):
-<<<<<<< HEAD
-        mse = F.mse_loss(y_true.detach(), y_pred.detach())
-        y_true = self.change_range(y_true)
-        y_pred = self.change_range(y_pred)
-        t = self.model.forward(y_true, y_pred, mask=y_true.detach() > 0)
-=======
         y_true_ = self.change_range(y_true)
         y_pred_ = self.change_range(y_pred)
         mask_ = self.mask if self.mask is not None else y_true_.detach() > -0.95
         t = self.model.forward(y_true_, y_pred_, mask=mask_)
->>>>>>> 9188ab6e
         if self.reduction == 'sum':
             return t.sum()
-        elif self.reduction == 'mean':
-            print(f'mse is {mse}, learn sim is {t.mean().item()}')
+        elif self.reduction == 'mean':            
             return t.mean()
         else:
             raise NotImplementedError("only mean and sum is defined")
