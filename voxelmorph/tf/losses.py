--- conflicted
+++ resolved
@@ -114,13 +114,9 @@
 
         top = 2 * tf.reduce_sum(y_true * y_pred, vol_axes)
         bottom = tf.reduce_sum(y_true + y_pred, vol_axes)
-<<<<<<< HEAD
-        dice = tf.reduce_mean(tf.math.divide_no_nan(top, bottom))
-=======
 
         div_no_nan = tf.math.divide_no_nan if hasattr(tf.math, 'divide_no_nan') else tf.div_no_nan
         dice = tf.reduce_mean(div_no_nan(top, bottom))
->>>>>>> 52731322
         return -dice
 
 
